--- conflicted
+++ resolved
@@ -16,11 +16,7 @@
     u32 color = DEFAULT_COLOR;
 };
 
-<<<<<<< HEAD
-using Index = u32;
-=======
-using Index = uint16_t;
->>>>>>> 3d8fa2ad
+using Index = u16;
 
 struct DrawCommand {
     uint32_t offset = 0;
@@ -102,7 +98,6 @@
 }
 )";
 
-<<<<<<< HEAD
 static inline void append_draw_command(Index count, GLenum primitive_type) {
     const u32 max_size = (sizeof(Index) == 2 ? 0xFFFFU : 0xFFFFFFFFU);
     ASSERT(indices.size() + count < max_size);
@@ -112,11 +107,6 @@
         ASSERT(curr_view_matrix_idx > -1 && "Immediate Mode View Matrix not set!");
         ASSERT(curr_proj_matrix_idx > -1 && "Immediate Mode Proj Matrix not set!");
         // ASSERT(curr_material_idx > -1, "Material not set!");
-=======
-static inline void append_draw_command(uint32_t count, GLenum primitive_type) {
-    const uint32_t max_size = (sizeof(Index) == 2 ? 0xFFFFU : 0xFFFFFFFFU);
->>>>>>> 3d8fa2ad
-
     // Can we append data to previous draw command?
     if (commands.size() > 0 &&
         commands.back().primitive_type == primitive_type &&
